--- conflicted
+++ resolved
@@ -713,30 +713,6 @@
 }
 
 impl<T: PyValue> PyRef<T> {
-<<<<<<< HEAD
-=======
-    pub fn new(vm: &mut VirtualMachine, payload: T) -> Self {
-        PyRef {
-            obj: PyObject::new(payload, T::class(vm)),
-            _payload: PhantomData,
-        }
-    }
-
-    pub fn new_with_type(vm: &mut VirtualMachine, payload: T, cls: PyClassRef) -> PyResult<Self> {
-        let class = T::class(vm);
-        if objtype::issubclass(&cls.obj, &class) {
-            Ok(PyRef {
-                obj: PyObject::new(payload, cls.obj),
-                _payload: PhantomData,
-            })
-        } else {
-            let subtype = vm.to_pystr(&cls.obj)?;
-            let basetype = vm.to_pystr(&class)?;
-            Err(vm.new_type_error(format!("{} is not a subtype of {}", subtype, basetype)))
-        }
-    }
-
->>>>>>> 7a4d6532
     pub fn as_object(&self) -> &PyObjectRef {
         &self.obj
     }
